--- conflicted
+++ resolved
@@ -80,13 +80,5 @@
 htmlcov/
 .coverage
 .coverage.*
-<<<<<<< HEAD
 .pytest_cache/
-=======
-.pytest_cache/
-
-# Google API service account keys
-keys/*.json
-.env
-keys/*.json
->>>>>>> 3bf11093
+ main