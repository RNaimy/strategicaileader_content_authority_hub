--- conflicted
+++ resolved
@@ -6,10 +6,9 @@
 - Python 3.11+
 - SQLite (bundled) or a Postgres URL for `DATABASE_URL`
 - (Optional) OpenAI API key if using OpenAI embeddings
-<<<<<<< HEAD
-=======
+
 - Google API libraries: `google-api-python-client`, `google-auth`, `google-auth-oauthlib`, and `google-auth-httplib2`
->>>>>>> 3bf11093
+
 
 ## Setup
 cd ~/Documents/python-projects/strategicaileader_content_authority_hub
@@ -29,9 +28,6 @@
 export APP_DEBUG=1                    # optional: verbose logs
 # If using OpenAI:
 # export OPENAI_API_KEY=sk-...
-<<<<<<< HEAD
-=======
-
 # --- Google Analytics 4 (GA4) OAuth ---
 GA4_CLIENT_ID=...
 GA4_CLIENT_SECRET=...
@@ -44,7 +40,6 @@
 
 # If using service accounts:
 # export GOOGLE_APPLICATION_CREDENTIALS=./keys/ga4-service.json
->>>>>>> 3bf11093
 ```
 
 ### Database & Migrations
@@ -117,8 +112,7 @@
   - `GET /content/embedding-info?provider=openai&dim=3072`
   - `GET /content/embedding-info?provider=hash128&dim=256`
 
-<<<<<<< HEAD
-=======
+
 ### Analytics Endpoints
 - `POST /analytics/ingest/ga4`  
   Ingest Google Analytics 4 data. Requires OAuth credentials in live mode.
@@ -129,21 +123,19 @@
 - `GET /analytics/latest?domain=...`  
   Retrieve the latest analytics snapshot for the domain.
 - `GET /analytics/summary?domain=...`  
-  Get summarized analytics data for the domain.
+  Get summarized analytics for the domain.
 - `GET /analytics/config`  
   Retrieve current analytics configuration and OAuth status.
 
 ### Graph Export
-- `GET /graph/export` – returns a JSON object with `nodes`, `edges`, and `meta`.
-- `POST /graph/recompute` – recomputes graph metrics (e.g., PageRank, hub/authority) and returns fresh JSON.
+- `GET /graph/export` — returns a JSON object with `nodes`, `edges`, and `meta`.
+- `POST /graph/recompute` — recomputes graph metrics (e.g., PageRank, hub/authority) and returns fresh JSON.
 
 Example to export the graph to a local file:
 ```bash
 mkdir -p graph/export
-curl -sS http://localhost:8000/graph/export -o graph/export/graph.json
-```
-
->>>>>>> 3bf11093
+curl -s http://localhost:8000/graph/export -o graph/export/graph.json
+
 ## Quickstart (happy path)
 ```bash
 # 1) Migrate DB
@@ -172,10 +164,7 @@
 
 # 6) Internal linking suggestions
 curl -s "http://127.0.0.1:8001/clusters/internal-links?domain=strategicaileader.com&per_item=3&min_sim=0.45&max_items=500" | jq
-<<<<<<< HEAD
-```
-
-=======
+
 
 # 7) Graph Export
 curl -s http://127.0.0.1:8001/graph/export | jq .
@@ -192,7 +181,7 @@
 
 Follow the prompts to authorize access and generate refresh tokens. Paste the resulting tokens into your `.env` file or environment variables under `GA4_REFRESH_TOKEN` and `GSC_REFRESH_TOKEN` respectively.
 
->>>>>>> 3bf11093
+
 ## Verification & Diagnostics (copy‑paste)
 
 Once the API is running, you can verify deterministic behavior and link suggestions with the commands below.
@@ -247,10 +236,9 @@
 - **Dedupe**: Set `dedupe_substrings=true` on `/clusters/topics` to collapse near‑duplicate label terms (`leader` vs `leadership`, `ops` vs `operations`).
 - **Exclusions**: Use `exclude_regex` (URL‑encoded) to filter out non‑article pages (e.g., `/tag/`, `/category/`) in link suggestions.
 - **Commit vs Preview**: `preview` never writes to DB. `commit` writes `cluster_id` onto `content_items`. `clear` sets `cluster_id=NULL`.
-<<<<<<< HEAD
-=======
+
 - **Graph Export**: Orphan nodes (with no edges) are included with metrics; duplicate/self-loop edges are filtered.
->>>>>>> 3bf11093
+
 
 ## Running Tests
 
@@ -268,12 +256,10 @@
 pytest -q
 ```
 
-<<<<<<< HEAD
-=======
+
 # Focused graph tests
 pytest -q tests/test_graph_api.py tests/test_graph_export.py
 
->>>>>>> 3bf11093
 Focused examples you can run manually:
 ```bash
 # Topics with custom stopwords and dedupe
@@ -297,15 +283,14 @@
   We use SQLite-safe batch migrations. Ensure you ran `alembic upgrade head` with the correct `DATABASE_URL`.
 - **No internal link suggestions**  
   Lower `min_sim` or increase `per_item`. Ensure content has embeddings (`/clusters/status`).
-<<<<<<< HEAD
-=======
+
 - **Generating Google OAuth Refresh Tokens**  
   Use the provided script to generate refresh tokens for GA4 and GSC:
   ```bash
   python scripts/get_refresh_token.py
   ```
   Then paste the tokens into your environment variables (`GA4_REFRESH_TOKEN`, `GSC_REFRESH_TOKEN`).
->>>>>>> 3bf11093
+
 
 MIT License
 
