--- conflicted
+++ resolved
@@ -1,6 +1,6 @@
 from __future__ import annotations
 
-<<<<<<< HEAD
+
 from typing import List, Optional
 
 from fastapi import FastAPI
@@ -11,23 +11,22 @@
 from src.db.session import get_db
 
 from src.services.improvement import recompute_recommendations
-=======
+
 from src.api.authority_api import router as authority_router
 from typing import List, Optional
 
 from fastapi import FastAPI
->>>>>>> 3bf11093
+
 
 from sqlalchemy import text
 
 from src.db.session import get_session
 from src.db_init import init_db
 
-<<<<<<< HEAD
+
 from datetime import datetime
 
-=======
->>>>>>> 3bf11093
+
 # Import routers from the API package. Use try/except for optional ones so the app
 # still boots even if a module is temporarily missing during development.
 from src.api import clustering_router, content_router  # type: ignore
@@ -42,8 +41,6 @@
 except Exception:  # pragma: no cover
     scraper_router = None  # type: ignore[assignment]
 
-<<<<<<< HEAD
-=======
 try:
     from src.api import analytics_router  # type: ignore
 except Exception:  # pragma: no cover
@@ -54,7 +51,7 @@
 except Exception:  # pragma: no cover
     intelligence_router = None  # type: ignore[assignment]
 
->>>>>>> 3bf11093
+
 
 app = FastAPI(
     title="Content Authority Hub",
@@ -77,13 +74,12 @@
         routers.append("/inventory")
     if scraper_router is not None:
         routers.append("/scraper")
-<<<<<<< HEAD
-=======
+
     if analytics_router is not None:
         routers.append("/analytics")
     if intelligence_router is not None:
         routers.append("/intelligence")
->>>>>>> 3bf11093
+
     return {
         "service": "Content Authority Hub",
         "routers": routers,
@@ -91,7 +87,7 @@
         "health": "/health",
     }
 
-<<<<<<< HEAD
+
 
 @app.get("/health")
 def health() -> dict:
@@ -179,7 +175,7 @@
     summary = recompute_recommendations(db, site_id=site_id, limit=limit)
     return {"site_id": site_id, "written": summary}
 
-=======
+
 
 @app.get("/health")
 def health() -> dict:
@@ -194,18 +190,17 @@
 
 # Router mounting
 app.include_router(authority_router, prefix="/authority", tags=["authority"])
->>>>>>> 3bf11093
+
 app.include_router(clustering_router)
 app.include_router(content_router)
 if inventory_router is not None:
     app.include_router(inventory_router)
 if scraper_router is not None:
-<<<<<<< HEAD
+
     app.include_router(scraper_router)
-=======
+
     app.include_router(scraper_router)
 if analytics_router is not None:
     app.include_router(analytics_router)
 if intelligence_router is not None:
     app.include_router(intelligence_router)
->>>>>>> 3bf11093
